--- conflicted
+++ resolved
@@ -1,4 +1,3 @@
-<<<<<<< HEAD
 <?xml version="1.0" encoding="UTF-8"?>
 <CustomField xmlns="http://soap.sforce.com/2006/04/metadata">
     <fullName>Order__c</fullName>
@@ -10,18 +9,4 @@
     <scale>3</scale>
     <type>Number</type>
     <unique>false</unique>
-</CustomField>
-=======
-<?xml version="1.0" encoding="UTF-8"?>
-<CustomField xmlns="http://soap.sforce.com/2006/04/metadata">
-    <fullName>Order__c</fullName>
-    <externalId>false</externalId>
-    <fieldManageability>DeveloperControlled</fieldManageability>
-    <label>Order</label>
-    <precision>18</precision>
-    <required>true</required>
-    <scale>3</scale>
-    <type>Number</type>
-    <unique>false</unique>
-</CustomField>
->>>>>>> 5d69e6ed
+</CustomField>